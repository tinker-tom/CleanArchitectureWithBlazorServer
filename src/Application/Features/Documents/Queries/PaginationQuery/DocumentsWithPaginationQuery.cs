--- conflicted
+++ resolved
@@ -56,11 +56,7 @@
             And(x => x.TenantId == tenantId);
             if (!string.IsNullOrEmpty(keyword))
             {
-<<<<<<< HEAD
-                And(x => x.Title!.Contains(keyword) || x.Description!.Contains(keyword));
-=======
                 And(x => x.Title.Contains(keyword) || x.Description.Contains(keyword) || x.Content.Contains(keyword));
->>>>>>> df25c11c
             }
         }
     }
