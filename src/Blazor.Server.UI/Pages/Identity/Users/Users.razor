@inherits OwningComponentBase
@implements IDisposable
@page "/identity/users"
@using Blazor.Server.UI.Components.Dialogs
@using CleanArchitecture.Blazor.Application.Common.Interfaces.Identity
@using CleanArchitecture.Blazor.Application.Common.Interfaces.MultiTenant
@using CleanArchitecture.Blazor.Infrastructure.Constants.Role
@using CleanArchitecture.Blazor.Infrastructure.Services
@using CleanArchitecture.Blazor.Infrastructure.Services.Authentication
@using Duende.IdentityServer.Events
@using Microsoft.AspNetCore.Components.Server.Circuits
@using Microsoft.AspNetCore.Identity
@inject IStringLocalizer<Users> L
@attribute [Authorize(Policy = Permissions.Users.View)]
<PageTitle>@Title</PageTitle>
<style>
    .mud-table-toolbar {
        height: 84px !important;
    }
</style>
<ErrorBoundary>
    <ChildContent>

        <MudTable Items="_userList"
                  FixedHeader="true"
                  FixedFooter="true"
                  Height="calc(100vh - 265px)"
                  RowsPerPage="15"
                  Hover="true"
                  MultiSelection="true"
                  SelectedItems="_selectItems"
                  SortLabel="@PromptText.ORDERBY"
                  Loading="@_loading"
                  Filter="new Func<UserFormModel,bool>(_quickFilter)">
            <ToolBarContent>
                <div class="justify-start pt-3">
                    <MudText Typo="Typo.h6">Users</MudText>
                    <MudHidden Breakpoint="Breakpoint.SmAndDown">
                        <MudButton DisableElevation Variant="Variant.Outlined"
                                   Size="Size.Small"
                                   Disabled="@_loading"
                                   OnClick="@(()=>OnRefresh())"
                                   StartIcon="@Icons.Material.Filled.Refresh" IconColor="Color.Surface" Color="Color.Primary"
                                   Style="margin-right: 4px; margin-bottom:4px">@ButtonText.REFRESH</MudButton>
                        @if (_canCreate)
                        {
                            <MudButton DisableElevation Variant="Variant.Outlined" Color="Color.Primary"
                                   StartIcon="@Icons.Material.Filled.Add"
                                   Size="Size.Small"
                                   Style="margin-right: 4px; margin-bottom:4px"
                                   OnClick="OnCreate"
                                   IconColor="Color.Surface">@ButtonText.CREATE</MudButton>
                        }
                        @if (_canDelete)
                        {
                            <MudButton DisableElevation Variant="Variant.Outlined" Color="Color.Error"
                                   StartIcon="@Icons.Material.Filled.Delete"
                                   Disabled="@(!(_selectItems.Count>0))"
                                   Size="Size.Small"
                                   Style="margin-right: 4px; margin-bottom:4px"
                                   OnClick="OnDeleteChecked"
                                   IconColor="Color.Surface">@ButtonText.DELETE</MudButton>
                        }
                        @if (_canImport)
                        {
                            <InputFile id="importdataInput" OnChange="OnImportData" hidden accept=".xlsx" />
                            <MudButton DisableElevation Variant="Variant.Outlined" Color="Color.Primary"
                                   StartIcon="@Icons.Material.Filled.Upload"
                                   Size="Size.Small"
                                   Style="margin-right: 4px; margin-bottom:4px"
                                   for="importdataInput"
                                   HtmlTag="label"
                                   IconColor="Color.Surface">@ButtonText.IMPORT</MudButton>
                        }
                        @if (_canExport)
                        {
                            <MudButton DisableElevation Variant="Variant.Outlined" Color="Color.Primary"
                                   StartIcon="@Icons.Material.Filled.Download"
                                   Size="Size.Small"
                                   Style="margin-right: 4px; margin-bottom:4px"
                                   IconColor="Color.Surface">@ButtonText.EXPORT</MudButton>
                        }
                    </MudHidden>
                    <MudHidden Breakpoint="Breakpoint.SmAndDown" Invert="true">
                        <MudMenu AnchorOrigin="Origin.BottomLeft" StartIcon="@Icons.Filled.KeyboardCommandKey" EndIcon="@Icons.Filled.KeyboardArrowDown" Label="@L["Action"]" Color="Color.Primary" Variant="Variant.Filled">
                            <MudMenuItem Disabled="@_loading" OnClick="@(()=>OnRefresh())">@ButtonText.REFRESH</MudMenuItem>
                            @if (_canCreate)
                            {
                                <MudMenuItem OnClick="OnCreate">@ButtonText.CREATE</MudMenuItem>
                            }
                            @if (_canDelete)
                            {
                                <MudMenuItem OnClick="OnDeleteChecked">@ButtonText.DELETE</MudMenuItem>
                            }
                            @if (_canImport)
                            {
                                <InputFile id="importdataInput" OnChange="OnImportData" hidden accept=".xlsx" />
                                <MudMenuItem for="importdataInput"
                                         HtmlTag="label">@ButtonText.IMPORT</MudMenuItem>
                            }
                            @if (_canExport)
                            {
                                <MudMenuItem OnClick="OnExport">@ButtonText.EXPORT</MudMenuItem>
                            }
                        </MudMenu>
                    </MudHidden>
                </div>
                <MudSpacer />
                @if (_canSearch)
                {
                    <MudTextField @bind-Value="_searchString" Immediate="true" FullWidth="false"
                              Placeholder="@(L["Search for user name"])" Adornment="Adornment.End"
                              AdornmentIcon="@Icons.Material.Filled.Search" IconSize="Size.Medium" Class="mt-0 mb-3">
                    </MudTextField>
                }
            </ToolBarContent>
            <ColGroup>
                 <MudHidden Breakpoint="Breakpoint.SmAndDown">
                <col style="width:50px;" />
                <col style="width:120px;" />
                </MudHidden>
            </ColGroup>
            <HeaderContent>
                <MudTh Style="width:80px">@PromptText.ACTIONS</MudTh>
                <MudTh><MudTableSortLabel SortBy="new Func<ApplicationUser, object?>(x=>x.TenantName)">@L["Tenant Name"]</MudTableSortLabel></MudTh>
                <MudTh><MudTableSortLabel SortBy="new Func<ApplicationUser, object?>(x=>x.UserName)">@L["User Name"]</MudTableSortLabel></MudTh>
                <MudTh><MudTableSortLabel SortBy="new Func<ApplicationUser, object?>(x=>x.Provider)">@L["Provider"]</MudTableSortLabel></MudTh>
                <MudTh><MudTableSortLabel SortBy="new Func<ApplicationUser, object?>(x=>x.Email)">@L["Email"]</MudTableSortLabel></MudTh>
                <MudTh><MudTableSortLabel SortBy="new Func<ApplicationUser, object?>(x=>x.PhoneNumber)">@L["Phone Number"]</MudTableSortLabel></MudTh>
                <MudTh><MudTableSortLabel SortBy="new Func<ApplicationUser, object?>(x=>x.IsActive)">@L["Is Active"]</MudTableSortLabel></MudTh>
                <MudTh>@L["Lock Status"]</MudTh>
            </HeaderContent>
            <RowTemplate>
                <MudTd DataLabel="@PromptText.ACTIONS">
                    @if (_canEdit || _canManageRoles || _canRestPassword || _canActive)
                    {
                        <MudMenu Label="@PromptText.ACTIONS" Variant="Variant.Filled" DisableElevation="true"
                             Size="Size.Small"
                             Dense="true"
                             EndIcon="@Icons.Filled.KeyboardArrowDown" IconColor="Color.Info" Direction="Direction.Left"
                             OffsetX="true">
                            @if (_canEdit)
                            {
                                <MudMenuItem OnClick=@(()=>OnEdit(context))>@ButtonText.EDIT</MudMenuItem>
                            }
                            @if (_canActive)
                            {
                                @if (context.IsActive)
                                {
                                    <MudMenuItem OnClick=@(()=>OnSetActive(context))>@L["Set Inactive"]</MudMenuItem>
                                }
                                else
                                {
                                    <MudMenuItem OnClick=@(()=>OnSetActive(context))>@L["Set Active"]</MudMenuItem>
                                }

                            }
                            @if (_canRestPassword)
                            {
                                <MudMenuItem OnClick=@(()=>OnResetPassword(context))>@L["Rest Password"]</MudMenuItem>
                            }

                        </MudMenu>
                    }
                    else
                    {
                        <MudButton Variant="Variant.Filled" DisableElevation="true"
                               StartIcon="@Icons.Material.Filled.DoNotTouch" IconColor="Color.Secondary" Size="Size.Small"
                               Color="Color.Surface">
                            @ButtonText.NOALLOWED
                        </MudButton>
                    }
                </MudTd>
                <MudTd DataLabel="@L["Tenant Name"]">
                    <div class="d-flex flex-column">
                    <MudText>@context.TenantName</MudText>
                    <MudText Typo="Typo.body2">@context.TenantId</MudText>
                    </div>
                </MudTd>
                <MudTd DataLabel="@L["User Name"]">
                    <div class="d-flex align-content-center flex-wrap">
                        <MudBadge Color="@(context.IsLive? Color.Success :Color.Error)" Overlap="false" Dot="true" Bordered="true">
                            <MudAvatar Image="@context.ProfilePictureDataUrl" Alt="@context.UserName">@context?.UserName?.First()</MudAvatar>
                        </MudBadge>
                        <div class="d-flex flex-column">
                            <MudText Class="ml-2 align-self-center">@context.UserName</MudText>
                            <MudText Typo="Typo.body2" Class="ml-2 align-self-center">@context.DisplayName</MudText>
                        </div>
                    </div>
                </MudTd>
                <MudTd DataLabel="@L["Provider"]">@context.Provider</MudTd>
                <MudTd DataLabel="@L["Email"]">@context.Email</MudTd>
                <MudTd HideSmall="true" DataLabel="@L["Phone Number"]">@context.PhoneNumber</MudTd>
                <MudTd HideSmall="true" DataLabel="@L["Is Active"]">
                    <MudCheckBox Checked="@context.IsActive" ReadOnly Color="Color.Secondary"></MudCheckBox>
                </MudTd>
                <MudTd HideSmall="true" DataLabel="@L["Lock Status"]">@context.LockoutEnd</MudTd>
            </RowTemplate>
            <PagerContent>
                 <MudTablePager PageSizeOptions="@(new int[]{10,15,30,50,100,500,1000})" />
            </PagerContent>
        </MudTable>


    </ChildContent>
    <ErrorContent>
        <CustomError Exception="context"></CustomError>
    </ErrorContent>
</ErrorBoundary>

@code {
    [Inject]
    private IUsersStateContainer UsersStateContainer { get; set; } = default!;
    private List<UserFormModel> _userList = new();
    private HashSet<UserFormModel> _selectItems = new();
    private string _searchString = string.Empty;
    private string Title { get; set; } = "Users";

    [CascadingParameter]
    protected Task<AuthenticationState> AuthState { get; set; } = default!;
    private UserManager<ApplicationUser> UserManager { get; set; } = default!;
    [Inject]
    public CircuitHandler CircuitHandler { get; set; } = default!;
    [Inject]
    private ProfileService ProfileService { get; set; } = default!;
    [Inject]
<<<<<<< HEAD
    private ITenantProvider TenantProvider{ get; set; }= default!;

=======
    private ITenantProvider _tenantProvider{ get; set; }= default!;
    
>>>>>>> 608571c4
    private bool _canCreate;
    private bool _canSearch;
    private bool _canEdit;
    private bool _canDelete;
    private bool _canActive;
    private bool _canManageRoles;
    private bool _canRestPassword;
    private bool _canImport;
    private bool _canExport;
    private bool _loading;

    protected override async Task OnInitializedAsync()
    {
        UserManager = ScopedServices.GetRequiredService<UserManager<ApplicationUser>>();

        Title = L["Users"];
        var state = await AuthState;
        _canCreate = (await AuthService.AuthorizeAsync(state.User, Permissions.Users.Create)).Succeeded;
        _canSearch = (await AuthService.AuthorizeAsync(state.User, Permissions.Users.Search)).Succeeded;
        _canEdit = (await AuthService.AuthorizeAsync(state.User, Permissions.Users.Edit)).Succeeded;
        _canDelete = (await AuthService.AuthorizeAsync(state.User, Permissions.Users.Delete)).Succeeded;
        _canActive = (await AuthService.AuthorizeAsync(state.User, Permissions.Users.Active)).Succeeded;
        _canManageRoles = (await AuthService.AuthorizeAsync(state.User, Permissions.Users.ManageRoles)).Succeeded;
        _canRestPassword = (await AuthService.AuthorizeAsync(state.User, Permissions.Users.RestPassword)).Succeeded;
        _canImport = false; // (await AuthService.AuthorizeAsync(state.User, Permissions.Users.Import)).Succeeded;
        _canExport = false; // (await AuthService.AuthorizeAsync(state.User, Permissions.Users.Export)).Succeeded;
        await LoadData();
        UsersStateContainer.OnChange += HandleCircuitsChanged;


    }
    public void Dispose()
    {
        UsersStateContainer.OnChange -= HandleCircuitsChanged;
    }

    private void HandleCircuitsChanged()
    {
        InvokeAsync(() =>
        {
            foreach (var session in UsersStateContainer.UsersByConnectionId)
            {
                Snackbar.Add(string.Format(
                       L["{0} session changed."], session.Value), MudBlazor.Severity.Info);
            }

        });
    }

    private Func<UserFormModel, bool> _quickFilter => x =>
    {
        if (string.IsNullOrWhiteSpace(_searchString))
            return true;
        if (x.UserName is not null && x.UserName.Contains(_searchString, StringComparison.OrdinalIgnoreCase))
            return true;
        if (x.DisplayName is not null && x.DisplayName.Contains(_searchString, StringComparison.OrdinalIgnoreCase))
            return true;
        if ($"{x.Email} {x.PhoneNumber} {x.Provider}".Contains(_searchString))
            return true;
        return false;
    };
    private async Task OnRefresh()
    {

        await LoadData();

    }
    private async Task LoadData()
    {
        if (_loading) return;
        try
        {
            _loading = true;
            _userList = await UserManager.Users.Select(x => new UserFormModel()
                {
                    ProfilePictureDataUrl = x.ProfilePictureDataUrl,
                    DisplayName = x.DisplayName,
                    Email = x.Email,
                    IsActive = x.IsActive,
                    IsLive = x.IsLive,
                    PhoneNumber = x.PhoneNumber,
                    Provider = x.Provider,
                    Id = x.Id,
                    UserName = x.UserName,
                    TenantId = x.TenantId,
                    TenantName = x.TenantName,
                    LockoutEnd = x.LockoutEnd,
                    Role = string.Join(", ", x.UserRoles.Select(x => x.Role.Name))
                }).ToListAsync();
        }
        finally
        {
            _loading = false;
        }
    }
    private async Task OnCreate()
    {
        var model = new UserFormModel() { Provider = "Local", AssignRoles = new string[] { RoleConstants.BasicRole } };
        var parameters = new DialogParameters { ["model"] = model };
        var options = new DialogOptions { CloseOnEscapeKey = true, MaxWidth = MaxWidth.Small, FullWidth = true };
        var dialog = DialogService.Show<_UserFormDialog>(L["Create a new user"], parameters, options);
        var result = await dialog.Result;
        if (!result.Cancelled)
        {
            var applicationUser = new ApplicationUser()
                {
                    Provider = model.Provider,
                    DisplayName = model.DisplayName,
                    UserName = model.UserName,
                    TenantId = model.TenantId,
                    TenantName = model.TenantName,
                    Email = model.Email,
                    PhoneNumber = model.PhoneNumber,
                    ProfilePictureDataUrl = model.ProfilePictureDataUrl,
                    IsActive = model.IsActive,
                };
            var password = model.Password;
            var state = await UserManager.CreateAsync(applicationUser, password);

            if (state.Succeeded)
            {
                if (model.AssignRoles is not null && model.AssignRoles.Length > 0)
                {
                    await UserManager.AddToRolesAsync(applicationUser, model.AssignRoles);
                }
                else
                {
                    await UserManager.AddToRoleAsync(applicationUser, RoleConstants.BasicRole);
                }
                _userList.Add(model);
                Snackbar.Add($"{ToastText.CREATESUCCESS}", MudBlazor.Severity.Info);
            }
            else
            {
                Snackbar.Add($"{string.Join(",", (state.Errors.Select(x => x.Description).ToArray()))}", MudBlazor.Severity.Error);
            }
        }
    }

    private async Task OnEdit(UserFormModel item)
    {
        var user = await UserManager.FindByIdAsync(item.Id);
        var roles = await UserManager.GetRolesAsync(user);
        item.AssignRoles = roles.ToArray();
        var parameters = new DialogParameters { ["model"] = item };
        var options = new DialogOptions { CloseOnEscapeKey = true, MaxWidth = MaxWidth.Small, FullWidth = true };
        var dialog = DialogService.Show<_UserFormDialog>(L["Edit the user"], parameters, options);
        var result = await dialog.Result;
        if (!result.Cancelled)
        {
            var state = await AuthState;
            user.Email = item.Email;
            user.PhoneNumber = item.PhoneNumber;
            user.ProfilePictureDataUrl = item.ProfilePictureDataUrl;
            user.DisplayName = item.DisplayName;
            user.Provider = item.Provider;
            user.UserName = item.UserName;
            user.IsActive = item.IsActive;
            user.TenantId = item.TenantId;
            user.TenantName = item.TenantName;
            var identityResult = await UserManager.UpdateAsync(user);
            if (identityResult.Succeeded)
            {
                var removeRoleResult = await UserManager.RemoveFromRolesAsync(user, roles);
                if (removeRoleResult.Succeeded)
                {
                    if (item.AssignRoles is not null && item.AssignRoles.Length > 0)
                    {
                        await UserManager.AddToRolesAsync(user, item.AssignRoles);
                    }
                }
                if (state.User.GetUserId() == item.Id)
                {
                    await ProfileService.Update(new UserProfile()
                        {
                            UserId = user.Id,
                            Avatar = user.ProfilePictureDataUrl,
                            Email = user.Email,
                            PhoneNumber = user.PhoneNumber,
                            DisplayName = user.DisplayName,
                            Provider = user.Provider,
                            UserName = user.UserName,
                            IsActive = user.IsActive,
                            TenantId = user.TenantId,
                            TenantName = user.TenantName,
                            Role = item.AssignRoles?.FirstOrDefault()
                        });
                    if (user.TenantId is not null && user.TenantName is not null && state.User.GetTenantId() != user.TenantId)
                    {
                        await _tenantProvider.SetTenant(user.TenantId,user.TenantName);
                        state.User.SetTenantId(user.TenantId);
                        state.User.SetTenantName(user.TenantName);
                    }
                }
                Snackbar.Add($"{ToastText.UPDATESUCCESS}", MudBlazor.Severity.Info);
            }
            else
            {
                Snackbar.Add($"{string.Join(",", (identityResult.Errors.Select(x => x.Description).ToArray()))}", MudBlazor.Severity.Error);
            }
        }
    }

    private async Task OnDeleteChecked()
    {
        var state = await AuthState;
        var currentUserId = state.User.GetUserId();
        var isSelectedItemContainCurrentUser = _selectItems.Any(x => x.Id == currentUserId);

        if (isSelectedItemContainCurrentUser)
        {
            if (_selectItems.Count == 1)
            {
                Snackbar.Add($"{ToastText.DELETEFAIL}", MudBlazor.Severity.Error);
                return;
            }
            
            _selectItems.Remove(_selectItems.First(x=>x.Id == currentUserId));
        }
    
        string deleteContent = PromptText.DELETECONFIRMATION;
        var parameters = new DialogParameters { { nameof(DeleteConfirmation.ContentText), string.Format(deleteContent, _selectItems.Count) } };
        var options = new DialogOptions { CloseButton = true, MaxWidth = MaxWidth.ExtraSmall, FullWidth = true, DisableBackdropClick = true };
        var dialog = DialogService.Show<DeleteConfirmation>(L["Delete"], parameters, options);
        var result = await dialog.Result;
        
        if (!result.Cancelled)
        {
            var deleteId = _selectItems.Select(x => x.Id).ToArray();
            var deleteUsers = await UserManager.Users.Where(x => deleteId.Contains(x.Id) ).ToListAsync();
            
            foreach (var deleteUser in deleteUsers)
                await UserManager.DeleteAsync(deleteUser);
            
            foreach (var item in _selectItems)
                _userList.Remove(item);
        }
            
    }

    private async Task OnSetActive(UserFormModel item)
    {
        var user = await UserManager.FindByIdAsync(item.Id);
        user.IsActive = !item.IsActive;
        var state = await UserManager.UpdateAsync(user);
        item.IsActive = !item.IsActive;
        if (state.Succeeded)
        {
            Snackbar.Add($"{ToastText.UPDATESUCCESS}", MudBlazor.Severity.Info);
        }
        else
        {
            Snackbar.Add($"{string.Join(",", (state.Errors.Select(x => x.Description).ToArray()))}", MudBlazor.Severity.Error);
        }
    }

    private async Task OnResetPassword(UserFormModel item)
    {

        var model = new ResetPasswordFormModel()
            { Id = item.Id, DisplayName = item.DisplayName, UserName = item.UserName, ProfilePictureDataUrl = item.ProfilePictureDataUrl };
        var parameters = new DialogParameters { ["model"] = model };
        var options = new DialogOptions { CloseOnEscapeKey = true, MaxWidth = MaxWidth.ExtraSmall };
        var dialog = DialogService.Show<_ResetPasswordDialog>(L["Set Password"], parameters, options);
        var result = await dialog.Result;
        if (!result.Cancelled)
        {

            var user = await UserManager.FindByIdAsync(item.Id);
            var token = await UserManager.GeneratePasswordResetTokenAsync(user);
            var state = await UserManager.ResetPasswordAsync(user, token, model.Password);
            if (state.Succeeded)
            {
                Snackbar.Add($"{L["Reset password successfully"]}", MudBlazor.Severity.Info);
            }
            else
            {
                Snackbar.Add($"{string.Join(",", (state.Errors.Select(x => x.Description).ToArray()))}", MudBlazor.Severity.Error);
            }
        }
    }

    private Task OnExport()
    {
        return Task.CompletedTask;
    }

    private Task OnImportData(InputFileChangeEventArgs e)
    {
        return Task.CompletedTask;
    }
}<|MERGE_RESOLUTION|>--- conflicted
+++ resolved
@@ -224,13 +224,8 @@
     [Inject]
     private ProfileService ProfileService { get; set; } = default!;
     [Inject]
-<<<<<<< HEAD
-    private ITenantProvider TenantProvider{ get; set; }= default!;
-
-=======
     private ITenantProvider _tenantProvider{ get; set; }= default!;
-    
->>>>>>> 608571c4
+
     private bool _canCreate;
     private bool _canSearch;
     private bool _canEdit;
