<?xml version="1.0" encoding="utf-8"?>
<root>
  <!-- 
    Microsoft ResX Schema 
    
    Version 2.0
    
    The primary goals of this format is to allow a simple XML format 
    that is mostly human readable. The generation and parsing of the 
    various data types are done through the TypeConverter classes 
    associated with the data types.
    
    Example:
    
    ... ado.net/XML headers & schema ...
    <resheader name="resmimetype">text/microsoft-resx</resheader>
    <resheader name="version">2.0</resheader>
    <resheader name="reader">System.Resources.ResXResourceReader, System.Windows.Forms, ...</resheader>
    <resheader name="writer">System.Resources.ResXResourceWriter, System.Windows.Forms, ...</resheader>
    <data name="Name1"><value>this is my long string</value><comment>this is a comment</comment></data>
    <data name="Color1" type="System.Drawing.Color, System.Drawing">Blue</data>
    <data name="Bitmap1" mimetype="application/x-microsoft.net.object.binary.base64">
        <value>[base64 mime encoded serialized .NET Framework object]</value>
    </data>
    <data name="Icon1" type="System.Drawing.Icon, System.Drawing" mimetype="application/x-microsoft.net.object.bytearray.base64">
        <value>[base64 mime encoded string representing a byte array form of the .NET Framework object]</value>
        <comment>This is a comment</comment>
    </data>
                
    There are any number of "resheader" rows that contain simple 
    name/value pairs.
    
    Each data row contains a name, and value. The row also contains a 
    type or mimetype. Type corresponds to a .NET class that support 
    text/value conversion through the TypeConverter architecture. 
    Classes that don't support this are serialized and stored with the 
    mimetype set.
    
    The mimetype is used for serialized objects, and tells the 
    ResXResourceReader how to depersist the object. This is currently not 
    extensible. For a given mimetype the value must be set accordingly:
    
    Note - application/x-microsoft.net.object.binary.base64 is the format 
    that the ResXResourceWriter will generate, however the reader can 
    read any of the formats listed below.
    
    mimetype: application/x-microsoft.net.object.binary.base64
    value   : The object must be serialized with 
            : System.Runtime.Serialization.Formatters.Binary.BinaryFormatter
            : and then encoded with base64 encoding.
    
    mimetype: application/x-microsoft.net.object.soap.base64
    value   : The object must be serialized with 
            : System.Runtime.Serialization.Formatters.Soap.SoapFormatter
            : and then encoded with base64 encoding.

    mimetype: application/x-microsoft.net.object.bytearray.base64
    value   : The object must be serialized into a byte array 
            : using a System.ComponentModel.TypeConverter
            : and then encoded with base64 encoding.
    -->
  <xsd:schema id="root" xmlns="" xmlns:xsd="http://www.w3.org/2001/XMLSchema" xmlns:msdata="urn:schemas-microsoft-com:xml-msdata">
    <xsd:import namespace="http://www.w3.org/XML/1998/namespace" />
    <xsd:element name="root" msdata:IsDataSet="true">
      <xsd:complexType>
        <xsd:choice maxOccurs="unbounded">
          <xsd:element name="metadata">
            <xsd:complexType>
              <xsd:sequence>
                <xsd:element name="value" type="xsd:string" minOccurs="0" />
              </xsd:sequence>
              <xsd:attribute name="name" use="required" type="xsd:string" />
              <xsd:attribute name="type" type="xsd:string" />
              <xsd:attribute name="mimetype" type="xsd:string" />
              <xsd:attribute ref="xml:space" />
            </xsd:complexType>
          </xsd:element>
          <xsd:element name="assembly">
            <xsd:complexType>
              <xsd:attribute name="alias" type="xsd:string" />
              <xsd:attribute name="name" type="xsd:string" />
            </xsd:complexType>
          </xsd:element>
          <xsd:element name="data">
            <xsd:complexType>
              <xsd:sequence>
                <xsd:element name="value" type="xsd:string" minOccurs="0" msdata:Ordinal="1" />
                <xsd:element name="comment" type="xsd:string" minOccurs="0" msdata:Ordinal="2" />
              </xsd:sequence>
              <xsd:attribute name="name" type="xsd:string" use="required" msdata:Ordinal="1" />
              <xsd:attribute name="type" type="xsd:string" msdata:Ordinal="3" />
              <xsd:attribute name="mimetype" type="xsd:string" msdata:Ordinal="4" />
              <xsd:attribute ref="xml:space" />
            </xsd:complexType>
          </xsd:element>
          <xsd:element name="resheader">
            <xsd:complexType>
              <xsd:sequence>
                <xsd:element name="value" type="xsd:string" minOccurs="0" msdata:Ordinal="1" />
              </xsd:sequence>
              <xsd:attribute name="name" type="xsd:string" use="required" />
            </xsd:complexType>
          </xsd:element>
        </xsd:choice>
      </xsd:complexType>
    </xsd:element>
  </xsd:schema>
  <resheader name="resmimetype">
    <value>text/microsoft-resx</value>
  </resheader>
  <resheader name="version">
    <value>2.0</value>
  </resheader>
  <resheader name="reader">
    <value>System.Resources.ResXResourceReader, System.Windows.Forms, Version=4.0.0.0, Culture=neutral, PublicKeyToken=b77a5c561934e089</value>
  </resheader>
  <resheader name="writer">
    <value>System.Resources.ResXResourceWriter, System.Windows.Forms, Version=4.0.0.0, Culture=neutral, PublicKeyToken=b77a5c561934e089</value>
  </resheader>
  <data name="Attachement" xml:space="preserve">
    <value>添付ファイル</value>
  </data>
  <data name="Document Type" xml:space="preserve">
    <value>ドキュメントタイプ</value>
  </data>
  <data name="Document type is required!" xml:space="preserve">
    <value>ドキュメントの種類は必須です</value>
  </data>
  <data name="Documents" xml:space="preserve">
    <value>ドキュメント</value>
  </data>
  <data name="Is Public" xml:space="preserve">
    <value>公開</value>
  </data>
  <data name="Select Document Type" xml:space="preserve">
    <value>書類の種類を選択</value>
  </data>
  <data name="Tenant Name" xml:space="preserve">
    <value>テナント名</value>
  </data>
  <data name="Title" xml:space="preserve">
    <value>役職名</value>
  </data>
  <data name="Title is required!" xml:space="preserve">
    <value>タイトルが必要です。</value>
  </data>
  <data name="Upload" xml:space="preserve">
    <value>アップロード</value>
  </data>
  <data name="Upload successfully" xml:space="preserve">
    <value>アップロードに成功しました。</value>
  </data>
<<<<<<< HEAD
=======
  <data name="{0} job started." xml:space="preserve">
    <value>{0} ジョブを開始しました。</value>
  </data>
  <data name="{0} recognize completed." xml:space="preserve">
    <value>{0}の認識が完了しました。</value>
  </data>
  <data name="Choose files" xml:space="preserve">
    <value>ファイルを選択</value>
  </data>
  <data name="Content" xml:space="preserve">
    <value>内容</value>
  </data>
  <data name="Only .jpg and .png files are allowed." xml:space="preserve">
    <value>.jpgと.pngのファイルのみ使用可能です。</value>
  </data>
  <data name="Please click [Choose Files] button to upload your photo." xml:space="preserve">
    <value>ファイルを選択]ボタンをクリックして、写真をアップロードしてください。</value>
  </data>
  <data name="Recognize result" xml:space="preserve">
    <value>認識結果</value>
  </data>
  <data name="Upload Pictures" xml:space="preserve">
    <value>写真をアップロードする</value>
  </data>
>>>>>>> df25c11c
  <data name="Download" xml:space="preserve">
    <value>ダウンロード</value>
  </data>
</root><|MERGE_RESOLUTION|>--- conflicted
+++ resolved
@@ -150,8 +150,6 @@
   <data name="Upload successfully" xml:space="preserve">
     <value>アップロードに成功しました。</value>
   </data>
-<<<<<<< HEAD
-=======
   <data name="{0} job started." xml:space="preserve">
     <value>{0} ジョブを開始しました。</value>
   </data>
@@ -176,7 +174,6 @@
   <data name="Upload Pictures" xml:space="preserve">
     <value>写真をアップロードする</value>
   </data>
->>>>>>> df25c11c
   <data name="Download" xml:space="preserve">
     <value>ダウンロード</value>
   </data>
