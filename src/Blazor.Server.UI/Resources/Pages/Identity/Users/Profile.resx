--- conflicted
+++ resolved
@@ -168,10 +168,7 @@
   <data name="Status" xml:space="preserve">
     <value>Status</value>
   </data>
-<<<<<<< HEAD
-=======
   <data name="Superior Name" xml:space="preserve">
     <value>Superior Name</value>
   </data>
->>>>>>> df25c11c
 </root>