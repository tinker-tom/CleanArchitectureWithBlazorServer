--- conflicted
+++ resolved
@@ -163,19 +163,12 @@
     <value>用户名</value>
   </data>
   <data name="Tenant Name" xml:space="preserve">
-<<<<<<< HEAD
-    <value>租户</value>
-=======
     <value>租户名称</value>
->>>>>>> df25c11c
   </data>
   <data name="Status" xml:space="preserve">
     <value>状态</value>
   </data>
-<<<<<<< HEAD
-=======
   <data name="Superior Name" xml:space="preserve">
     <value>上级</value>
   </data>
->>>>>>> df25c11c
 </root>