--- conflicted
+++ resolved
@@ -189,27 +189,18 @@
   <data name="Tenant Name" xml:space="preserve">
     <value>Tenant Name</value>
   </data>
-<<<<<<< HEAD
+  <data name="Provider" xml:space="preserve">
+    <value>Fournisseur</value>
+  </data>
+  <data name="Superior Name" xml:space="preserve">
+    <value>Nom supérieur</value>
+  </data>
+  <data name="Select Superior" xml:space="preserve">
+    <value>Sélectionnez Supérieur</value>
+  </data>
   <data name="E-mail" xml:space="preserve">
     <value>E-mail</value>
   </data>
-  <data name="Provider" xml:space="preserve">
-    <value>Fournisseur</value>
-  </data>
-=======
-  <data name="Provider" xml:space="preserve">
-    <value>Fournisseur</value>
-  </data>
-  <data name="Superior Name" xml:space="preserve">
-    <value>Nom supérieur</value>
-  </data>
-  <data name="Select Superior" xml:space="preserve">
-    <value>Sélectionnez Supérieur</value>
-  </data>
-  <data name="E-mail" xml:space="preserve">
-    <value>E-mail</value>
-  </data>
->>>>>>> df25c11c
   <data name="Password" xml:space="preserve">
     <value>Mot de passe</value>
   </data>
