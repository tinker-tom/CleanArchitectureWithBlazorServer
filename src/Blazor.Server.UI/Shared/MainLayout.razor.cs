--- conflicted
+++ resolved
@@ -16,11 +16,7 @@
     private HotKeysContext? _hotKeysContext;
     private bool _sideMenuDrawerOpen = true;
     private UserPreferences UserPreferences = new();
-<<<<<<< HEAD
-    public string Id =>Guid.NewGuid().ToString();
-=======
     public string Id => Guid.NewGuid().ToString();
->>>>>>> df25c11c
     [Inject] 
     private LayoutService _layoutService { get; set; } = null!;
     [Inject] public IMediator Mediator { get; set; } = null!;
