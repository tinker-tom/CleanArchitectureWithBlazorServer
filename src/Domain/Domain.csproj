﻿<Project Sdk="Microsoft.NET.Sdk">

    <PropertyGroup>
        <TargetFramework>net9.0</TargetFramework>
        <RootNamespace>CleanArchitecture.Blazor.Domain</RootNamespace>
        <AssemblyName>CleanArchitecture.Blazor.Domain</AssemblyName>
        <ImplicitUsings>enable</ImplicitUsings>
        <Nullable>enable</Nullable>
        <LangVersion>default</LangVersion>
    </PropertyGroup>

    <ItemGroup>
        <PackageReference Include="MediatR" Version="12.4.1" />


        <PackageReference Include="Microsoft.EntityFrameworkCore" Version="9.0.0-rc.2.24474.1" />
        <PackageReference Include="Microsoft.AspNetCore.Identity.EntityFrameworkCore" Version="9.0.0-rc.2.24474.3" />
        <PackageReference Include="EntityFrameworkCore.Exceptions.PostgreSQL" Version="8.1.3" />
        <PackageReference Include="EntityFrameworkCore.Exceptions.Sqlite" Version="8.1.3" />
        <PackageReference Include="EntityFrameworkCore.Exceptions.SqlServer" Version="8.1.3" />
<<<<<<< HEAD
        <PackageReference Include="Microsoft.Data.SqlClient" Version="6.0.0-preview1.24240.8" />
        <PackageReference Include="Microsoft.AspNetCore.DataProtection.EntityFrameworkCore" Version="9.0.0-rc.2.24474.3" />
        <PackageReference Include="Npgsql.EntityFrameworkCore.PostgreSQL" Version="9.0.0-rc.2" />
        <PackageReference Include="Microsoft.EntityFrameworkCore.Sqlite" Version="9.0.0-rc.2.24474.1" />
        <PackageReference Include="Microsoft.EntityFrameworkCore.SqlServer" Version="9.0.0-rc.2.24474.1" />
=======
        <PackageReference Include="Microsoft.AspNetCore.DataProtection.EntityFrameworkCore" Version="8.0.10" />
        <PackageReference Include="Npgsql.EntityFrameworkCore.PostgreSQL" Version="8.0.10" />
        <PackageReference Include="Microsoft.EntityFrameworkCore.Sqlite" Version="8.0.10" />
        <PackageReference Include="Microsoft.EntityFrameworkCore.SqlServer" Version="8.0.10" />
>>>>>>> 03678267
        <PackageReference Include="EFCore.NamingConventions" Version="8.0.3" />
        <PackageReference Include="System.Data.SqlClient" Version="4.8.6" />
        <PackageReference Include="Microsoft.AspNetCore.Diagnostics.EntityFrameworkCore" Version="9.0.0-rc.2.24474.3" />
        <PackageReference Include="Microsoft.EntityFrameworkCore.Design" Version="9.0.0-rc.2.24474.1">
            <PrivateAssets>all</PrivateAssets>
            <IncludeAssets>runtime; build; native; contentfiles; analyzers; buildtransitive</IncludeAssets>
        </PackageReference>
        <PackageReference Include="Microsoft.EntityFrameworkCore.InMemory" Version="9.0.0-rc.2.24474.1" />
        <PackageReference Include="Microsoft.EntityFrameworkCore.Tools" Version="9.0.0-rc.2.24474.1">
            <PrivateAssets>all</PrivateAssets>
            <IncludeAssets>runtime; build; native; contentfiles; analyzers; buildtransitive</IncludeAssets>
        </PackageReference>
        <PackageReference Include="Microsoft.Extensions.Identity.Core" Version="9.0.0-rc.2.24474.3" />
 
    </ItemGroup>

</Project><|MERGE_RESOLUTION|>--- conflicted
+++ resolved
@@ -11,25 +11,17 @@
 
     <ItemGroup>
         <PackageReference Include="MediatR" Version="12.4.1" />
-
-
         <PackageReference Include="Microsoft.EntityFrameworkCore" Version="9.0.0-rc.2.24474.1" />
         <PackageReference Include="Microsoft.AspNetCore.Identity.EntityFrameworkCore" Version="9.0.0-rc.2.24474.3" />
         <PackageReference Include="EntityFrameworkCore.Exceptions.PostgreSQL" Version="8.1.3" />
         <PackageReference Include="EntityFrameworkCore.Exceptions.Sqlite" Version="8.1.3" />
         <PackageReference Include="EntityFrameworkCore.Exceptions.SqlServer" Version="8.1.3" />
-<<<<<<< HEAD
         <PackageReference Include="Microsoft.Data.SqlClient" Version="6.0.0-preview1.24240.8" />
         <PackageReference Include="Microsoft.AspNetCore.DataProtection.EntityFrameworkCore" Version="9.0.0-rc.2.24474.3" />
         <PackageReference Include="Npgsql.EntityFrameworkCore.PostgreSQL" Version="9.0.0-rc.2" />
         <PackageReference Include="Microsoft.EntityFrameworkCore.Sqlite" Version="9.0.0-rc.2.24474.1" />
         <PackageReference Include="Microsoft.EntityFrameworkCore.SqlServer" Version="9.0.0-rc.2.24474.1" />
-=======
-        <PackageReference Include="Microsoft.AspNetCore.DataProtection.EntityFrameworkCore" Version="8.0.10" />
-        <PackageReference Include="Npgsql.EntityFrameworkCore.PostgreSQL" Version="8.0.10" />
-        <PackageReference Include="Microsoft.EntityFrameworkCore.Sqlite" Version="8.0.10" />
         <PackageReference Include="Microsoft.EntityFrameworkCore.SqlServer" Version="8.0.10" />
->>>>>>> 03678267
         <PackageReference Include="EFCore.NamingConventions" Version="8.0.3" />
         <PackageReference Include="System.Data.SqlClient" Version="4.8.6" />
         <PackageReference Include="Microsoft.AspNetCore.Diagnostics.EntityFrameworkCore" Version="9.0.0-rc.2.24474.3" />
@@ -43,7 +35,6 @@
             <IncludeAssets>runtime; build; native; contentfiles; analyzers; buildtransitive</IncludeAssets>
         </PackageReference>
         <PackageReference Include="Microsoft.Extensions.Identity.Core" Version="9.0.0-rc.2.24474.3" />
- 
     </ItemGroup>
 
 </Project>