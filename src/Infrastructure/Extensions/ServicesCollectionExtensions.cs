<<<<<<< HEAD
=======
using CleanArchitecture.Blazor.Application.Services.PaddleOCR;
using CleanArchitecture.Blazor.Infrastructure.Services.PaddleOCR;
>>>>>>> df25c11c

namespace CleanArchitecture.Blazor.Infrastructure.Extensions;
public static class ServicesCollectionExtensions
{
    public static IServiceCollection AddServices(this IServiceCollection services)
        => services.AddScoped<ExceptionHandlingMiddleware>()
                   .AddScoped<ICurrentUserService, CurrentUserService>()
                   .AddScoped<IDateTime, DateTimeService>()
                   .AddScoped<IExcelService, ExcelService>()
<<<<<<< HEAD
                   .AddScoped<IPDFService, PDFService>()
                   .AddScoped<IUploadService, UploadService>();
=======
                   .AddScoped<IUploadService, UploadService>()
                   .AddScoped<IDocumentOcrJob, DocumentOcrJob>()
                   .AddScoped<IPDFService, PDFService>();
          
>>>>>>> df25c11c
}<|MERGE_RESOLUTION|>--- conflicted
+++ resolved
@@ -1,8 +1,5 @@
-<<<<<<< HEAD
-=======
 using CleanArchitecture.Blazor.Application.Services.PaddleOCR;
 using CleanArchitecture.Blazor.Infrastructure.Services.PaddleOCR;
->>>>>>> df25c11c
 
 namespace CleanArchitecture.Blazor.Infrastructure.Extensions;
 public static class ServicesCollectionExtensions
@@ -12,13 +9,8 @@
                    .AddScoped<ICurrentUserService, CurrentUserService>()
                    .AddScoped<IDateTime, DateTimeService>()
                    .AddScoped<IExcelService, ExcelService>()
-<<<<<<< HEAD
-                   .AddScoped<IPDFService, PDFService>()
-                   .AddScoped<IUploadService, UploadService>();
-=======
                    .AddScoped<IUploadService, UploadService>()
                    .AddScoped<IDocumentOcrJob, DocumentOcrJob>()
                    .AddScoped<IPDFService, PDFService>();
           
->>>>>>> df25c11c
 }