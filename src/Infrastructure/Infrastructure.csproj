﻿<Project Sdk="Microsoft.NET.Sdk">
    <PropertyGroup>
        <TargetFramework>net8.0</TargetFramework>
        <RootNamespace>CleanArchitecture.Blazor.Infrastructure</RootNamespace>
        <AssemblyName>CleanArchitecture.Blazor.Infrastructure</AssemblyName>
        <ImplicitUsings>enable</ImplicitUsings>
        <Nullable>enable</Nullable>
        <LangVersion>default</LangVersion>
    </PropertyGroup>
    <ItemGroup>

        <PackageReference Include="EFCore.NamingConventions" Version="8.0.0-rc.2"/>
        <PackageReference Include="Microsoft.AspNetCore.Authentication.JwtBearer" Version="8.0.0"/>
        <PackageReference Include="Microsoft.AspNetCore.Identity.EntityFrameworkCore" Version="8.0.0"/>
        <PackageReference Include="Microsoft.AspNetCore.Authentication.Google" Version="8.0.0"/>
        <PackageReference Include="Microsoft.AspNetCore.Authentication.MicrosoftAccount" Version="8.0.0"/>
        <PackageReference Include="Microsoft.AspNetCore.Diagnostics.EntityFrameworkCore" Version="8.0.0"/>
        <PackageReference Include="Microsoft.EntityFrameworkCore.Design" Version="8.0.0">
            <PrivateAssets>all</PrivateAssets>
            <IncludeAssets>runtime; build; native; contentfiles; analyzers; buildtransitive</IncludeAssets>
        </PackageReference>
        <PackageReference Include="Microsoft.EntityFrameworkCore.InMemory" Version="8.0.0"/>
        <PackageReference Include="Microsoft.EntityFrameworkCore.Sqlite" Version="8.0.0"/>
        <PackageReference Include="Microsoft.EntityFrameworkCore.SqlServer" Version="8.0.0"/>
        <PackageReference Include="Microsoft.EntityFrameworkCore.Tools" Version="8.0.0">
            <PrivateAssets>all</PrivateAssets>
            <IncludeAssets>runtime; build; native; contentfiles; analyzers; buildtransitive</IncludeAssets>
        </PackageReference>
<<<<<<< HEAD
        <PackageReference Include="Microsoft.Extensions.Http.Polly" Version="8.0.0"/>
        <PackageReference Include="Microsoft.Extensions.Identity.Core" Version="8.0.0"/>
        <PackageReference Include="Npgsql.EntityFrameworkCore.PostgreSQL" Version="8.0.0"/>
        <PackageReference Include="QuestPDF" Version="2023.10.2"/>
        <PackageReference Include="Serilog.Sinks.MSSqlServer" Version="6.4.0"/>
        <PackageReference Include="Serilog.Sinks.Postgresql.Alternative" Version="4.0.2"/>
        <PackageReference Include="Serilog.Sinks.Async" Version="1.5.0"/>
        <PackageReference Include="Serilog.AspNetCore" Version="8.0.0"/>
        <PackageReference Include="Serilog.Enrichers.ClientInfo" Version="2.0.3"/>
        <PackageReference Include="Serilog.Sinks.Console" Version="5.0.1"/>
        <PackageReference Include="Serilog.Sinks.SQLite" Version="6.0.0"/>
        <PackageReference Include="ZiggyCreatures.FusionCache" Version="0.24.0"/>
=======
        <PackageReference Include="Microsoft.Extensions.Http.Polly" Version="8.0.0" />
        <PackageReference Include="Microsoft.Extensions.Identity.Core" Version="8.0.0" />
        <PackageReference Include="Npgsql.EntityFrameworkCore.PostgreSQL" Version="8.0.0" />
        <PackageReference Include="QuestPDF" Version="2023.12.1" />
        <PackageReference Include="Serilog.Sinks.MSSqlServer" Version="6.5.0" />
        <PackageReference Include="Serilog.Sinks.Postgresql.Alternative" Version="4.0.2" />
        <PackageReference Include="Serilog.Sinks.Async" Version="1.5.0" />
        <PackageReference Include="Serilog.AspNetCore" Version="8.0.0" />
        <PackageReference Include="Serilog.Enrichers.ClientInfo" Version="2.0.3" />
        <PackageReference Include="Serilog.Sinks.Console" Version="5.0.1" />
        <PackageReference Include="Blazor.Serilog.Sinks.SQLite" Version="1.0.6" />
        <PackageReference Include="ZiggyCreatures.FusionCache" Version="0.24.0" />
>>>>>>> b91a3eaf

    </ItemGroup>
    <ItemGroup>
        <ProjectReference Include="..\Application\Application.csproj"/>
    </ItemGroup>
</Project><|MERGE_RESOLUTION|>--- conflicted
+++ resolved
@@ -8,38 +8,24 @@
         <LangVersion>default</LangVersion>
     </PropertyGroup>
     <ItemGroup>
-
-        <PackageReference Include="EFCore.NamingConventions" Version="8.0.0-rc.2"/>
-        <PackageReference Include="Microsoft.AspNetCore.Authentication.JwtBearer" Version="8.0.0"/>
-        <PackageReference Include="Microsoft.AspNetCore.Identity.EntityFrameworkCore" Version="8.0.0"/>
-        <PackageReference Include="Microsoft.AspNetCore.Authentication.Google" Version="8.0.0"/>
-        <PackageReference Include="Microsoft.AspNetCore.Authentication.MicrosoftAccount" Version="8.0.0"/>
-        <PackageReference Include="Microsoft.AspNetCore.Diagnostics.EntityFrameworkCore" Version="8.0.0"/>
+        
+        <PackageReference Include="EFCore.NamingConventions" Version="8.0.0-rc.2" />
+        <PackageReference Include="Microsoft.AspNetCore.Authentication.JwtBearer" Version="8.0.0" />
+        <PackageReference Include="Microsoft.AspNetCore.Identity.EntityFrameworkCore" Version="8.0.0" />
+        <PackageReference Include="Microsoft.AspNetCore.Authentication.Google" Version="8.0.0" />
+        <PackageReference Include="Microsoft.AspNetCore.Authentication.MicrosoftAccount" Version="8.0.0" />
+        <PackageReference Include="Microsoft.AspNetCore.Diagnostics.EntityFrameworkCore" Version="8.0.0" />
         <PackageReference Include="Microsoft.EntityFrameworkCore.Design" Version="8.0.0">
             <PrivateAssets>all</PrivateAssets>
             <IncludeAssets>runtime; build; native; contentfiles; analyzers; buildtransitive</IncludeAssets>
         </PackageReference>
-        <PackageReference Include="Microsoft.EntityFrameworkCore.InMemory" Version="8.0.0"/>
-        <PackageReference Include="Microsoft.EntityFrameworkCore.Sqlite" Version="8.0.0"/>
-        <PackageReference Include="Microsoft.EntityFrameworkCore.SqlServer" Version="8.0.0"/>
+        <PackageReference Include="Microsoft.EntityFrameworkCore.InMemory" Version="8.0.0" />
+        <PackageReference Include="Microsoft.EntityFrameworkCore.Sqlite" Version="8.0.0" />
+        <PackageReference Include="Microsoft.EntityFrameworkCore.SqlServer" Version="8.0.0" />
         <PackageReference Include="Microsoft.EntityFrameworkCore.Tools" Version="8.0.0">
             <PrivateAssets>all</PrivateAssets>
             <IncludeAssets>runtime; build; native; contentfiles; analyzers; buildtransitive</IncludeAssets>
         </PackageReference>
-<<<<<<< HEAD
-        <PackageReference Include="Microsoft.Extensions.Http.Polly" Version="8.0.0"/>
-        <PackageReference Include="Microsoft.Extensions.Identity.Core" Version="8.0.0"/>
-        <PackageReference Include="Npgsql.EntityFrameworkCore.PostgreSQL" Version="8.0.0"/>
-        <PackageReference Include="QuestPDF" Version="2023.10.2"/>
-        <PackageReference Include="Serilog.Sinks.MSSqlServer" Version="6.4.0"/>
-        <PackageReference Include="Serilog.Sinks.Postgresql.Alternative" Version="4.0.2"/>
-        <PackageReference Include="Serilog.Sinks.Async" Version="1.5.0"/>
-        <PackageReference Include="Serilog.AspNetCore" Version="8.0.0"/>
-        <PackageReference Include="Serilog.Enrichers.ClientInfo" Version="2.0.3"/>
-        <PackageReference Include="Serilog.Sinks.Console" Version="5.0.1"/>
-        <PackageReference Include="Serilog.Sinks.SQLite" Version="6.0.0"/>
-        <PackageReference Include="ZiggyCreatures.FusionCache" Version="0.24.0"/>
-=======
         <PackageReference Include="Microsoft.Extensions.Http.Polly" Version="8.0.0" />
         <PackageReference Include="Microsoft.Extensions.Identity.Core" Version="8.0.0" />
         <PackageReference Include="Npgsql.EntityFrameworkCore.PostgreSQL" Version="8.0.0" />
@@ -52,10 +38,9 @@
         <PackageReference Include="Serilog.Sinks.Console" Version="5.0.1" />
         <PackageReference Include="Blazor.Serilog.Sinks.SQLite" Version="1.0.6" />
         <PackageReference Include="ZiggyCreatures.FusionCache" Version="0.24.0" />
->>>>>>> b91a3eaf
 
     </ItemGroup>
     <ItemGroup>
-        <ProjectReference Include="..\Application\Application.csproj"/>
+        <ProjectReference Include="..\Application\Application.csproj" />
     </ItemGroup>
 </Project>