﻿<Project Sdk="Microsoft.NET.Sdk">
    <PropertyGroup>
        <TargetFramework>net9.0</TargetFramework>
        <RootNamespace>CleanArchitecture.Blazor.Infrastructure</RootNamespace>
        <AssemblyName>CleanArchitecture.Blazor.Infrastructure</AssemblyName>
        <ImplicitUsings>enable</ImplicitUsings>
        <Nullable>enable</Nullable>
        <LangVersion>default</LangVersion>
    </PropertyGroup>
    <ItemGroup>
<<<<<<< HEAD

       

        <PackageReference Include="Microsoft.AspNetCore.Authentication.Facebook" Version="9.0.0-rc.2.24474.3" />
        <PackageReference Include="Microsoft.AspNetCore.Authentication.Google" Version="9.0.0-rc.2.24474.3" />
        <PackageReference Include="Microsoft.AspNetCore.Authentication.MicrosoftAccount" Version="9.0.0-rc.2.24474.3" />
        <PackageReference Include="Microsoft.Extensions.Http.Polly" Version="9.0.0-rc.2.24474.3" />
        <PackageReference Include="QuestPDF" Version="2024.10.1" />
        <PackageReference Include="Serilog.Sinks.MSSqlServer" Version="7.0.2-dev-00107" />
=======
        <PackageReference Include="Microsoft.AspNetCore.Authentication.Facebook" Version="8.0.10" />
        <PackageReference Include="Microsoft.AspNetCore.Authentication.Google" Version="8.0.10" />
        <PackageReference Include="Microsoft.AspNetCore.Authentication.MicrosoftAccount" Version="8.0.10" />
        <PackageReference Include="Microsoft.Extensions.Http.Polly" Version="8.0.10" />
        <PackageReference Include="QuestPDF" Version="2024.10.1" />
        <PackageReference Include="Serilog.Sinks.MSSqlServer" Version="7.0.1" />
>>>>>>> 03678267
        <PackageReference Include="Serilog.Sinks.Postgresql.Alternative" Version="4.1.1" />
        <PackageReference Include="Serilog.Sinks.Async" Version="2.0.0" />
        <PackageReference Include="Serilog.AspNetCore" Version="8.0.3" />
        <PackageReference Include="Serilog.Sinks.Console" Version="6.0.0" />
        <PackageReference Include="Blazor.Serilog.Sinks.SQLite" Version="1.0.6" />
        <PackageReference Include="Serilog.Sinks.Seq" Version="9.0.0-dev-00310" />
        
    

    </ItemGroup>
    <ItemGroup>
        <ProjectReference Include="..\Application\Application.csproj" />
    </ItemGroup>
</Project><|MERGE_RESOLUTION|>--- conflicted
+++ resolved
@@ -8,33 +8,18 @@
         <LangVersion>default</LangVersion>
     </PropertyGroup>
     <ItemGroup>
-<<<<<<< HEAD
-
-       
-
         <PackageReference Include="Microsoft.AspNetCore.Authentication.Facebook" Version="9.0.0-rc.2.24474.3" />
         <PackageReference Include="Microsoft.AspNetCore.Authentication.Google" Version="9.0.0-rc.2.24474.3" />
         <PackageReference Include="Microsoft.AspNetCore.Authentication.MicrosoftAccount" Version="9.0.0-rc.2.24474.3" />
         <PackageReference Include="Microsoft.Extensions.Http.Polly" Version="9.0.0-rc.2.24474.3" />
         <PackageReference Include="QuestPDF" Version="2024.10.1" />
         <PackageReference Include="Serilog.Sinks.MSSqlServer" Version="7.0.2-dev-00107" />
-=======
-        <PackageReference Include="Microsoft.AspNetCore.Authentication.Facebook" Version="8.0.10" />
-        <PackageReference Include="Microsoft.AspNetCore.Authentication.Google" Version="8.0.10" />
-        <PackageReference Include="Microsoft.AspNetCore.Authentication.MicrosoftAccount" Version="8.0.10" />
-        <PackageReference Include="Microsoft.Extensions.Http.Polly" Version="8.0.10" />
-        <PackageReference Include="QuestPDF" Version="2024.10.1" />
-        <PackageReference Include="Serilog.Sinks.MSSqlServer" Version="7.0.1" />
->>>>>>> 03678267
         <PackageReference Include="Serilog.Sinks.Postgresql.Alternative" Version="4.1.1" />
         <PackageReference Include="Serilog.Sinks.Async" Version="2.0.0" />
         <PackageReference Include="Serilog.AspNetCore" Version="8.0.3" />
         <PackageReference Include="Serilog.Sinks.Console" Version="6.0.0" />
         <PackageReference Include="Blazor.Serilog.Sinks.SQLite" Version="1.0.6" />
         <PackageReference Include="Serilog.Sinks.Seq" Version="9.0.0-dev-00310" />
-        
-    
-
     </ItemGroup>
     <ItemGroup>
         <ProjectReference Include="..\Application\Application.csproj" />
