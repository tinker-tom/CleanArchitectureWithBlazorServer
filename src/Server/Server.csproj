--- conflicted
+++ resolved
@@ -9,21 +9,6 @@
         <LangVersion>default</LangVersion>
     </PropertyGroup>
     <ItemGroup>
-<<<<<<< HEAD
-        <PackageReference Include="Fluxor.Blazor.Web" Version="5.9.1"/>
-        <PackageReference Include="Fluxor.Blazor.Web.ReduxDevTools" Version="5.9.1"/>
-        <PackageReference Include="Hangfire.AspNetCore" Version="1.8.6"/>
-        <PackageReference Include="Hangfire.InMemory" Version="0.6.0"/>
-        <PackageReference Include="Blazor-Analytics" Version="3.12.0"/>
-
-        <PackageReference Include="BlazorDownloadFile" Version="2.4.0.2"/>
-        <PackageReference Include="BlazorTime" Version="1.0.3"/>
-        <PackageReference Include="CodeBeam.MudBlazor.Extensions" Version="6.6.3"/>
-        <PackageReference Include="MudBlazor" Version="6.11.1"/>
-        <PackageReference Include="SixLabors.ImageSharp" Version="3.0.2"/>
-        <PackageReference Include="Microsoft.AspNetCore.Components.Web" Version="8.0.0"/>
-        <PackageReference Include="Microsoft.AspNetCore.SignalR.Client" Version="8.0.0"/>
-=======
         <PackageReference Include="Fluxor.Blazor.Web" Version="5.9.1" />
         <PackageReference Include="Fluxor.Blazor.Web.ReduxDevTools" Version="5.9.1" />
         <PackageReference Include="Hangfire.AspNetCore" Version="1.8.6" />
@@ -37,21 +22,16 @@
         <PackageReference Include="SixLabors.ImageSharp" Version="3.1.1" />
         <PackageReference Include="Microsoft.AspNetCore.Components.Web" Version="8.0.0" />
         <PackageReference Include="Microsoft.AspNetCore.SignalR.Client" Version="8.0.0" />
->>>>>>> b91a3eaf
         <PackageReference Include="Microsoft.EntityFrameworkCore.Tools" Version="8.0.0">
             <PrivateAssets>all</PrivateAssets>
             <IncludeAssets>runtime; build; native; contentfiles; analyzers; buildtransitive</IncludeAssets>
         </PackageReference>
-<<<<<<< HEAD
-        <PackageReference Include="Toolbelt.Blazor.HotKeys2" Version="3.2.0"/>
-=======
         <PackageReference Include="Toolbelt.Blazor.HotKeys2" Version="3.2.1" />
->>>>>>> b91a3eaf
     </ItemGroup>
-
+    
     <ItemGroup>
-        <ProjectReference Include="..\Application\Application.csproj"/>
-        <ProjectReference Include="..\Infrastructure\Infrastructure.csproj"/>
+        <ProjectReference Include="..\Application\Application.csproj" />
+        <ProjectReference Include="..\Infrastructure\Infrastructure.csproj" />
     </ItemGroup>
 
 </Project>