--- conflicted
+++ resolved
@@ -38,11 +38,7 @@
     {
         var requestLogger = new LoggingBehaviour<AddEditProductCommand>(_logger.Object, _currentUserService.Object);
         await requestLogger.Process(new AddEditProductCommand { Brand = "Brand", Name = "Brand", Price = 1.0m, Unit = "EA" }, new CancellationToken());
-<<<<<<< HEAD
-        _identityService.Verify(i => i.GetUserNameAsync(It.IsAny<string>(),CancellationToken.None), Times.Never);
-=======
         _identityService.Verify(i => i.GetUserNameAsync(It.IsAny<string>(), CancellationToken.None), Times.Never);
->>>>>>> df25c11c
  
     }
 }